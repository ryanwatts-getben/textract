--- conflicted
+++ resolved
@@ -1,15 +1,10 @@
 import json
 from typing import Dict, List
 import logging
-<<<<<<< HEAD
-from db import get_session
-from uuid import UUID
-=======
 from uuid import UUID
 from sqlalchemy import  text
 from db import get_session
 from datetime import datetime
->>>>>>> 16ffa79d
 
 # Configure logging
 logging.basicConfig(
@@ -44,11 +39,6 @@
     """
     try:
         with get_session() as db:
-<<<<<<< HEAD
-            # Build the SQL query
-=======
-            # Build the SQL query to fetch mass tort data
->>>>>>> 16ffa79d
             query = text("""
                 WITH mass_tort_diseases AS (
                     SELECT 
@@ -590,10 +580,7 @@
     
     try:
         result = get_mass_tort_data(test_user_id, test_project_id, test_mass_tort_ids)
-<<<<<<< HEAD
-=======
         # result = get_disease_project_by_status('PENDING')
->>>>>>> 16ffa79d
         print(json.dumps(result, indent=2, cls=UUIDEncoder))  # Use custom encoder
     except Exception as e:
         print(f"Error: {str(e)}")